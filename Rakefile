require "rubygems"
require "bundler/setup"
require "stringex"

## -- Rsync Deploy config -- ##
# Be sure your public key is listed in your server's ~/.ssh/authorized_keys file
ssh_user       = "user@domain.com"
ssh_port       = "22"
document_root  = "~/website.com/"
<<<<<<< HEAD
rsync_delete   = true
deploy_default = "push"
=======
rsync_delete   = false
rsync_args     = ""  # Any extra arguments to pass to rsync
deploy_default = "rsync"
>>>>>>> f75547f6

# This will be configured for you when you run config_deploy
deploy_branch  = "master"

## -- Misc Configs -- ##

public_dir      = "public"    # compiled site directory
source_dir      = "source"    # source file directory
blog_index_dir  = 'source'    # directory for your blog's index page (if you put your index in source/blog/index.html, set this to 'source/blog')
deploy_dir      = "_deploy"   # deploy directory (for Github pages deployment)
stash_dir       = "_stash"    # directory to stash posts for speedy generation
posts_dir       = "_posts"    # directory for blog files
themes_dir      = ".themes"   # directory for blog files
new_post_ext    = "markdown"  # default new post file extension when using the new_post task
new_page_ext    = "markdown"  # default new page file extension when using the new_page task
server_port     = "4000"      # port for preview server eg. localhost:4000


desc "Initial setup for Octopress: copies the default theme into the path of Jekyll's generator. Rake install defaults to rake install[classic] to install a different theme run rake install[some_theme_name]"
task :install, :theme do |t, args|
  if File.directory?(source_dir) || File.directory?("sass")
    abort("rake aborted!") if ask("A theme is already installed, proceeding will overwrite existing files. Are you sure?", ['y', 'n']) == 'n'
  end
  # copy theme into working Jekyll directories
  theme = args.theme || 'classic'
  puts "## Copying "+theme+" theme into ./#{source_dir} and ./sass"
  mkdir_p source_dir
  cp_r "#{themes_dir}/#{theme}/source/.", source_dir
  mkdir_p "sass"
  cp_r "#{themes_dir}/#{theme}/sass/.", "sass"
  mkdir_p "#{source_dir}/#{posts_dir}"
  mkdir_p public_dir
end

#######################
# Working with Jekyll #
#######################

desc "Generate jekyll site"
task :generate do
  raise "### You haven't set anything up yet. First run `rake install` to set up an Octopress theme." unless File.directory?(source_dir)
  puts "## Generating Site with Jekyll"
  system "compass compile --css-dir #{source_dir}/stylesheets"
  system "jekyll"
end

desc "Watch the site and regenerate when it changes"
task :watch do
  raise "### You haven't set anything up yet. First run `rake install` to set up an Octopress theme." unless File.directory?(source_dir)
  puts "Starting to watch source with Jekyll and Compass."
  system "compass compile --css-dir #{source_dir}/stylesheets" unless File.exist?("#{source_dir}/stylesheets/screen.css")
  jekyllPid = Process.spawn({"OCTOPRESS_ENV"=>"preview"}, "jekyll --auto")
  compassPid = Process.spawn("compass watch")

  trap("INT") {
    [jekyllPid, compassPid].each { |pid| Process.kill(9, pid) rescue Errno::ESRCH }
    exit 0
  }

  [jekyllPid, compassPid].each { |pid| Process.wait(pid) }
end

desc "preview the site in a web browser"
task :preview do
  raise "### You haven't set anything up yet. First run `rake install` to set up an Octopress theme." unless File.directory?(source_dir)
  puts "Starting to watch source with Jekyll and Compass. Starting Rack on port #{server_port}"
  system "compass compile --css-dir #{source_dir}/stylesheets" unless File.exist?("#{source_dir}/stylesheets/screen.css")
  jekyllPid = Process.spawn({"OCTOPRESS_ENV"=>"preview"}, "jekyll --auto")
  compassPid = Process.spawn("compass watch")
  rackupPid = Process.spawn("rackup --port #{server_port}")

  trap("INT") {
    [jekyllPid, compassPid, rackupPid].each { |pid| Process.kill(9, pid) rescue Errno::ESRCH }
    exit 0
  }

  [jekyllPid, compassPid, rackupPid].each { |pid| Process.wait(pid) }
end

# usage rake new_post[my-new-post] or rake new_post['my new post'] or rake new_post (defaults to "new-post")
desc "Begin a new post in #{source_dir}/#{posts_dir}"
task :new_post, :title do |t, args|
  if args.title
    title = args.title
  else
    title = get_stdin("Enter a title for your post: ")
  end
  raise "### You haven't set anything up yet. First run `rake install` to set up an Octopress theme." unless File.directory?(source_dir)
  mkdir_p "#{source_dir}/#{posts_dir}"
  filename = "#{source_dir}/#{posts_dir}/#{Time.now.strftime('%Y-%m-%d')}-#{title.to_url}.#{new_post_ext}"
  if File.exist?(filename)
    abort("rake aborted!") if ask("#{filename} already exists. Do you want to overwrite?", ['y', 'n']) == 'n'
  end
  puts "Creating new post: #{filename}"
  open(filename, 'w') do |post|
    post.puts "---"
    post.puts "layout: post"
    post.puts "title: \"#{title.gsub(/&/,'&amp;')}\""
    post.puts "date: #{Time.now.strftime('%Y-%m-%d %H:%M')}"
    post.puts "comments: true"
    post.puts "categories: "
    post.puts "---"
  end
end

# usage rake new_page[my-new-page] or rake new_page[my-new-page.html] or rake new_page (defaults to "new-page.markdown")
desc "Create a new page in #{source_dir}/(filename)/index.#{new_page_ext}"
task :new_page, :filename do |t, args|
  raise "### You haven't set anything up yet. First run `rake install` to set up an Octopress theme." unless File.directory?(source_dir)
  args.with_defaults(:filename => 'new-page')
  page_dir = [source_dir]
  if args.filename.downcase =~ /(^.+\/)?(.+)/
    filename, dot, extension = $2.rpartition('.').reject(&:empty?)         # Get filename and extension
    title = filename
    page_dir.concat($1.downcase.sub(/^\//, '').split('/')) unless $1.nil?  # Add path to page_dir Array
    if extension.nil?
      page_dir << filename
      filename = "index"
    end
    extension ||= new_page_ext
    page_dir = page_dir.map! { |d| d = d.to_url }.join('/')                # Sanitize path
    filename = filename.downcase.to_url

    mkdir_p page_dir
    file = "#{page_dir}/#{filename}.#{extension}"
    if File.exist?(file)
      abort("rake aborted!") if ask("#{file} already exists. Do you want to overwrite?", ['y', 'n']) == 'n'
    end
    puts "Creating new page: #{file}"
    open(file, 'w') do |page|
      page.puts "---"
      page.puts "layout: page"
      page.puts "title: \"#{title}\""
      page.puts "date: #{Time.now.strftime('%Y-%m-%d %H:%M')}"
      page.puts "comments: true"
      page.puts "sharing: true"
      page.puts "footer: true"
      page.puts "---"
    end
  else
    puts "Syntax error: #{args.filename} contains unsupported characters"
  end
end

# usage rake isolate[my-post]
desc "Move all other posts than the one currently being worked on to a temporary stash location (stash) so regenerating the site happens much more quickly."
task :isolate, :filename do |t, args|
  stash_dir = "#{source_dir}/#{stash_dir}"
  FileUtils.mkdir(stash_dir) unless File.exist?(stash_dir)
  Dir.glob("#{source_dir}/#{posts_dir}/*.*") do |post|
    FileUtils.mv post, stash_dir unless post.include?(args.filename)
  end
end

desc "Move all stashed posts back into the posts directory, ready for site generation."
task :integrate do
  FileUtils.mv Dir.glob("#{source_dir}/#{stash_dir}/*.*"), "#{source_dir}/#{posts_dir}/"
end

desc "Clean out caches: .pygments-cache, .gist-cache, .sass-cache"
task :clean do
  rm_rf [".pygments-cache/**", ".gist-cache/**", ".sass-cache/**", "source/stylesheets/screen.css"]
end

desc "Move sass to sass.old, install sass theme updates, replace sass/custom with sass.old/custom"
task :update_style, :theme do |t, args|
  theme = args.theme || 'classic'
  if File.directory?("sass.old")
    puts "removed existing sass.old directory"
    rm_r "sass.old", :secure=>true
  end
  mv "sass", "sass.old"
  puts "## Moved styles into sass.old/"
  cp_r "#{themes_dir}/"+theme+"/sass/", "sass"
  cp_r "sass.old/custom/.", "sass/custom"
  puts "## Updated Sass ##"
end

desc "Move source to source.old, install source theme updates, replace source/_includes/navigation.html with source.old's navigation"
task :update_source, :theme do |t, args|
  theme = args.theme || 'classic'
  if File.directory?("#{source_dir}.old")
    puts "## Removed existing #{source_dir}.old directory"
    rm_r "#{source_dir}.old", :secure=>true
  end
  mkdir "#{source_dir}.old"
  cp_r "#{source_dir}/.", "#{source_dir}.old"
  puts "## Copied #{source_dir} into #{source_dir}.old/"
  cp_r "#{themes_dir}/"+theme+"/source/.", source_dir, :remove_destination=>true
  cp_r "#{source_dir}.old/_includes/custom/.", "#{source_dir}/_includes/custom/", :remove_destination=>true
  cp "#{source_dir}.old/favicon.png", source_dir
  mv "#{source_dir}/index.html", "#{blog_index_dir}", :force=>true if blog_index_dir != source_dir
  cp "#{source_dir}.old/index.html", source_dir if blog_index_dir != source_dir && File.exists?("#{source_dir}.old/index.html")
  puts "## Updated #{source_dir} ##"
end

##############
# Deploying  #
##############

desc "Default deploy task"
task :deploy do
  # Check if preview posts exist, which should not be published
  if File.exists?(".preview-mode")
    puts "## Found posts in preview mode, regenerating files ..."
    File.delete(".preview-mode")
    Rake::Task[:generate].execute
  end

  Rake::Task[:copydot].invoke(source_dir, public_dir)
  Rake::Task["#{deploy_default}"].execute
end

desc "Generate website and deploy"
task :gen_deploy => [:integrate, :generate, :deploy] do
end

desc "copy dot files for deployment"
task :copydot, :source, :dest do |t, args|
  FileList["#{args.source}/**/.*"].exclude("**/.", "**/..", "**/.DS_Store", "**/._*").each do |file|
    cp_r file, file.gsub(/#{args.source}/, "#{args.dest}") unless File.directory?(file)
  end
end

desc "Deploy website via rsync"
task :rsync do
  exclude = ""
  if File.exists?('./rsync-exclude')
    exclude = "--exclude-from '#{File.expand_path('./rsync-exclude')}'"
  end
  puts "## Deploying website via Rsync"
  ok_failed system("rsync -avze 'ssh -p #{ssh_port}' #{exclude} #{rsync_args} #{"--delete" unless rsync_delete == false} #{public_dir}/ #{ssh_user}:#{document_root}")
end

desc "deploy public directory to github pages"
multitask :push do
  puts "## Deploying branch to Github Pages "
  puts "## Pulling any updates from Github Pages "
  cd "#{deploy_dir}" do 
    system "git pull"
  end
  (Dir["#{deploy_dir}/*"]).each { |f| rm_rf(f) }
  Rake::Task[:copydot].invoke(public_dir, deploy_dir)
  puts "\n## Copying #{public_dir} to #{deploy_dir}"
  cp_r "#{public_dir}/.", deploy_dir
  cd "#{deploy_dir}" do
    system "git add -A"
    puts "\n## Commiting: Site updated at #{Time.now.utc}"
    message = "Site updated at #{Time.now.utc}"
    system "git commit -m \"#{message}\""
    puts "\n## Pushing generated #{deploy_dir} website"
    system "git push origin #{deploy_branch}"
    puts "\n## Github Pages deploy complete"
  end
end

desc "Update configurations to support publishing to root or sub directory"
task :set_root_dir, :dir do |t, args|
  puts ">>> !! Please provide a directory, eg. rake config_dir[publishing/subdirectory]" unless args.dir
  if args.dir
    if args.dir == "/"
      dir = ""
    else
      dir = "/" + args.dir.sub(/(\/*)(.+)/, "\\2").sub(/\/$/, '');
    end
    rakefile = IO.read(__FILE__)
    rakefile.sub!(/public_dir(\s*)=(\s*)(["'])[\w\-\/]*["']/, "public_dir\\1=\\2\\3public#{dir}\\3")
    File.open(__FILE__, 'w') do |f|
      f.write rakefile
    end
    compass_config = IO.read('config.rb')
    compass_config.sub!(/http_path(\s*)=(\s*)(["'])[\w\-\/]*["']/, "http_path\\1=\\2\\3#{dir}/\\3")
    compass_config.sub!(/http_images_path(\s*)=(\s*)(["'])[\w\-\/]*["']/, "http_images_path\\1=\\2\\3#{dir}/images\\3")
    compass_config.sub!(/http_fonts_path(\s*)=(\s*)(["'])[\w\-\/]*["']/, "http_fonts_path\\1=\\2\\3#{dir}/fonts\\3")
    compass_config.sub!(/css_dir(\s*)=(\s*)(["'])[\w\-\/]*["']/, "css_dir\\1=\\2\\3public#{dir}/stylesheets\\3")
    File.open('config.rb', 'w') do |f|
      f.write compass_config
    end
    jekyll_config = IO.read('_config.yml')
    jekyll_config.sub!(/^destination:.+$/, "destination: public#{dir}")
    jekyll_config.sub!(/^subscribe_rss:\s*\/.+$/, "subscribe_rss: #{dir}/atom.xml")
    jekyll_config.sub!(/^root:.*$/, "root: /#{dir.sub(/^\//, '')}")
    File.open('_config.yml', 'w') do |f|
      f.write jekyll_config
    end
    rm_rf public_dir
    mkdir_p "#{public_dir}#{dir}"
    puts "## Site's root directory is now '/#{dir.sub(/^\//, '')}' ##"
  end
end

desc "Set up _deploy folder and deploy branch for Github Pages deployment"
task :setup_github_pages, :repo do |t, args|
  if args.repo
    repo_url = args.repo
  else
    puts "Enter the read/write url for your repository"
    puts "(For example, 'git@github.com:your_username/your_username.github.io)"
    puts "           or 'https://github.com/your_username/your_username.github.io')"
    repo_url = get_stdin("Repository url: ")
  end
  protocol = (repo_url.match(/(^git)@/).nil?) ? 'https' : 'git'
  if protocol == 'git'
    user = repo_url.match(/:([^\/]+)/)[1]
  else
    user = repo_url.match(/github\.com\/([^\/]+)/)[1]
  end
  branch = (repo_url.match(/\/[\w-]+\.github\.(?:io|com)/).nil?) ? 'gh-pages' : 'master'
  project = (branch == 'gh-pages') ? repo_url.match(/\/([^\.]+)/)[1] : ''
  unless (`git remote -v` =~ /origin.+?octopress(?:\.git)?/).nil?
    # If octopress is still the origin remote (from cloning) rename it to octopress
    system "git remote rename origin octopress"
    if branch == 'master'
      # If this is a user/organization pages repository, add the correct origin remote
      # and checkout the source branch for committing changes to the blog source.
      system "git remote add origin #{repo_url}"
      puts "Added remote #{repo_url} as origin"
      system "git config branch.master.remote origin"
      puts "Set origin as default remote"
      system "git branch -m master source"
      puts "Master branch renamed to 'source' for committing your blog source files"
    else
      unless !public_dir.match("#{project}").nil?
        system "rake set_root_dir[#{project}]"
      end
    end
  end
  jekyll_config = IO.read('_config.yml')
  jekyll_config.sub!(/^url:.*$/, "url: #{blog_url(user, project)}")
  File.open('_config.yml', 'w') do |f|
    f.write jekyll_config
  end
  rm_rf deploy_dir
  mkdir deploy_dir
  cd "#{deploy_dir}" do
    system "git init"
    system "echo 'My Octopress Page is coming soon &hellip;' > index.html"
    system "git add ."
    system "git commit -m \"Octopress init\""
    system "git branch -m gh-pages" unless branch == 'master'
    system "git remote add origin #{repo_url}"
    rakefile = IO.read(__FILE__)
    rakefile.sub!(/deploy_branch(\s*)=(\s*)(["'])[\w-]*["']/, "deploy_branch\\1=\\2\\3#{branch}\\3")
    rakefile.sub!(/deploy_default(\s*)=(\s*)(["'])[\w-]*["']/, "deploy_default\\1=\\2\\3push\\3")
    File.open(__FILE__, 'w') do |f|
      f.write rakefile
    end
  end
  puts "\n---\n## Now you can deploy to #{repo_url} with `rake deploy` ##"
end

def ok_failed(condition)
  if (condition)
    puts "OK"
  else
    puts "FAILED"
  end
end

def get_stdin(message)
  print message
  STDIN.gets.chomp
end

def ask(message, valid_options)
  if valid_options
    answer = get_stdin("#{message} #{valid_options.to_s.gsub(/"/, '').gsub(/, /,'/')} ") while !valid_options.include?(answer)
  else
    answer = get_stdin(message)
  end
  answer
end

def blog_url(user, project)
  url = if File.exists?('source/CNAME')
    "http://#{IO.read('source/CNAME').strip}"
  else
    "http://#{user}.github.io"
  end
  url += "/#{project}" unless project == ''
  url
end

desc "list tasks"
task :list do
  puts "Tasks: #{(Rake::Task.tasks - [Rake::Task[:list]]).join(', ')}"
  puts "(type rake -T for more detail)\n\n"
end<|MERGE_RESOLUTION|>--- conflicted
+++ resolved
@@ -7,14 +7,8 @@
 ssh_user       = "user@domain.com"
 ssh_port       = "22"
 document_root  = "~/website.com/"
-<<<<<<< HEAD
 rsync_delete   = true
 deploy_default = "push"
-=======
-rsync_delete   = false
-rsync_args     = ""  # Any extra arguments to pass to rsync
-deploy_default = "rsync"
->>>>>>> f75547f6
 
 # This will be configured for you when you run config_deploy
 deploy_branch  = "master"
